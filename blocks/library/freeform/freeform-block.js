--- conflicted
+++ resolved
@@ -3,14 +3,9 @@
  */
 import classnames from 'classnames';
 import { nodeListToReact } from 'dom-react';
-<<<<<<< HEAD
 import { findDOMNode } from 'element';
 import 'element-closest';
-import { concat, find, isEqual, omitBy, throttle } from 'lodash';
-=======
-import { isEqual, flatten, omitBy } from 'lodash';
-import { Fill } from 'react-slot-fill';
->>>>>>> 2b368a2e
+import { concat, find, flatten, isEqual, omitBy, throttle } from 'lodash';
 
 /**
  * Internal dependencies
@@ -200,11 +195,7 @@
 		this.handleFormatChange = formatselect.onselect;
 		this.forceUpdate();
 
-<<<<<<< HEAD
-		[ ...ALIGNMENT_CONTROLS, ...FREEFORM_CONTROLS, ...MORE_CONTROLS ].forEach( ( control ) => {
-=======
-		[ ...ALIGNMENT_CONTROLS, ...flatten( FREEFORM_CONTROLS ) ].forEach( ( control ) => {
->>>>>>> 2b368a2e
+		[ ...ALIGNMENT_CONTROLS, ...flatten( FREEFORM_CONTROLS ), ...MORE_CONTROLS ].forEach( ( control ) => {
 			if ( control.id ) {
 				const button = this.editor.buttons[ control.id ];
 				// TinyMCE uses the first 2 cases, I am not sure about the third.
@@ -341,14 +332,6 @@
 	}
 
 	mapControls( controls ) {
-<<<<<<< HEAD
-		return controls.map( ( control ) => ( {
-			...control,
-			onClick: () => this.editor && this.editor.buttons[ control.id ].onclick(),
-			isActive: this.state.activeButtons[ control.id ],
-			isDisabled: this.state.disabledButtons[ control.id ],
-		} ) );
-=======
 		return controls.map( ( control ) => {
 			if ( Array.isArray( control ) ) {
 				return this.mapControls( control );
@@ -358,9 +341,9 @@
 				...control,
 				onClick: () => this.editor && this.editor.buttons[ control.id ].onclick(),
 				isActive: this.state.activeButtons[ control.id ],
+				isDisabled: this.state.disabledButtons[ control.id ],
 			};
 		} );
->>>>>>> 2b368a2e
 	}
 
 	componentDidMount() {
@@ -402,8 +385,7 @@
 				/>
 				<Toolbar controls={ this.mapControls( ALIGNMENT_CONTROLS ) } />
 				<Toolbar
-					controls={ concat( this.mapControls( FREEFORM_CONTROLS ), {
-						leftDivider: true,
+					controls={ concat( this.mapControls( FREEFORM_CONTROLS ), [ [ {
 						icon: 'ellipsis',
 						title: __( 'More' ),
 						isActive: showMore,
@@ -414,7 +396,7 @@
 								<Toolbar controls={ this.mapControls( MORE_CONTROLS ) } />
 							</div>
 						),
-					} ) }
+					} ] ] ) }
 				/>
 			</BlockControls>,
 			<TinyMCE
