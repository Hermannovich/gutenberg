--- conflicted
+++ resolved
@@ -67,11 +67,8 @@
 	edit( { attributes, setAttributes, focus, setFocus, className } ) {
 		const { text, url, title, align, color, clear } = attributes;
 		const updateAlignment = ( nextAlign ) => setAttributes( { align: nextAlign } );
-<<<<<<< HEAD
+		const toggleClear = () => setAttributes( { clear: ! clear } );
 		const updateUrl = ( urlSettings ) => setAttributes( { url: urlSettings.url } );
-=======
-		const toggleClear = () => setAttributes( { clear: ! clear } );
->>>>>>> 27cd1f57
 
 		return [
 			focus && (
