--- conflicted
+++ resolved
@@ -16,84 +16,6 @@
 import Inserter from '../../inserter';
 import BlockSwitcher from '../../block-switcher';
 import BlockToolbar from '../../block-toolbar';
-<<<<<<< HEAD
-import { hasEditorUndo, hasEditorRedo, getSelectedBlock } from '../../selectors';
-import { focusBlockEdit } from '../../actions';
-
-/**
- * Module Constants
- */
-const { ESCAPE } = keycodes;
-
-class HeaderToolbar extends Component {
-	constructor() {
-		super( ...arguments );
-		this.bindNode = this.bindNode.bind( this );
-		this.focusToolbar = this.focusToolbar.bind( this );
-		this.onToolbarKeyDown = this.onToolbarKeyDown.bind( this );
-	}
-
-	bindNode( ref ) {
-		// Disable reason: Need DOM node for finding first focusable element
-		// on keyboard interaction to shift to toolbar.
-		// eslint-disable-next-line react/no-find-dom-node
-		this.toolbar = findDOMNode( ref );
-	}
-
-	focusToolbar() {
-		const tabbables = focus.tabbable.find( this.toolbar );
-		if ( tabbables.length ) {
-			tabbables[ 0 ].focus();
-		}
-	}
-
-	onToolbarKeyDown( event ) {
-		if ( event.keyCode !== ESCAPE ) {
-			return;
-		}
-
-		this.props.onFocusBlockEdit( this.props.block.uid, { } );
-
-		// Is there a better way to focus the selected block
-		// TODO: separate focused/selected block state and use Redux actions instead
-		// const selectedBlock = document.querySelector( '.editor-visual-editor__block.is-selected .editor-visual-editor__block-edit' );
-		// if ( !! selectedBlock ) {
-		// 	event.stopPropagation();
-		// 	selectedBlock.focus();
-		// }
-	}
-
-	render() {
-		const { hasUndo, hasRedo, undo, redo } = this.props;
-		return (
-			<NavigableMenu
-				className="editor-header-toolbar"
-				orientation="horizontal"
-				role="toolbar"
-				deep
-				aria-label={ __( 'Editor Toolbar' ) }
-				ref={ this.bindNode }
-				onKeyDown={ this.onToolbarKeyDown }
-			>
-				<KeyboardShortcuts
-					bindGlobal
-					eventName="keyup"
-					shortcuts={ {
-						'alt+f10': this.focusToolbar,
-					} }
-				/>
-				<Inserter position="bottom right" />
-				<IconButton
-					icon="undo"
-					label={ __( 'Undo' ) }
-					disabled={ ! hasUndo }
-					onClick={ undo } />
-				<IconButton
-					icon="redo"
-					label={ __( 'Redo' ) }
-					disabled={ ! hasRedo }
-					onClick={ redo } />
-=======
 import NavigableToolbar from '../../navigable-toolbar';
 import { getMultiSelectedBlockUids, hasEditorUndo, hasEditorRedo, isFeatureActive } from '../../selectors';
 
@@ -119,7 +41,6 @@
 					<BlockSwitcher key="switcher" uids={ selectedBlockUids } />
 				</div> ) }
 			{ hasFixedToolbar && (
->>>>>>> c24338c2
 				<div className="editor-header-toolbar__block-toolbar">
 					<BlockToolbar />
 				</div>
@@ -129,13 +50,6 @@
 }
 
 export default connect(
-<<<<<<< HEAD
-	( state ) => ( {
-		hasUndo: hasEditorUndo( state ),
-		hasRedo: hasEditorRedo( state ),
-		block: getSelectedBlock( state ),
-	} ),
-=======
 	( state ) => {
 		const selectedBlockUids = getMultiSelectedBlockUids( state );
 		return {
@@ -146,7 +60,6 @@
 			selectedBlockUids,
 		};
 	},
->>>>>>> c24338c2
 	( dispatch ) => ( {
 		undo: () => dispatch( { type: 'UNDO' } ),
 		redo: () => dispatch( { type: 'REDO' } ),
